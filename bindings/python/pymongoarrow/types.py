# Copyright 2021-present MongoDB, Inc.
#
# Licensed under the Apache License, Version 2.0 (the "License");
# you may not use this file except in compliance with the License.
# You may obtain a copy of the License at
#
# http://www.apache.org/licenses/LICENSE-2.0
#
# Unless required by applicable law or agreed to in writing, software
# distributed under the License is distributed on an "AS IS" BASIS,
# WITHOUT WARRANTIES OR CONDITIONS OF ANY KIND, either express or implied.
# See the License for the specific language governing permissions and
# limitations under the License.
import enum
from datetime import datetime

import numpy as np
import pyarrow as pa
import pyarrow.types as _atypes
from bson import Binary, Code, Decimal128, Int64, ObjectId
from pyarrow import DataType as _ArrowDataType
from pyarrow import (
    ExtensionScalar,
    ExtensionType,
    binary,
    bool_,
    float64,
    int64,
    list_,
    string,
    struct,
    timestamp,
)

from pymongoarrow.pandas_types import (
    PandasBinary,
    PandasCode,
    PandasDecimal128,
    PandasObjectId,
)


class _BsonArrowTypes(enum.Enum):
    datetime = 1
    double = 2
    int32 = 3
    int64 = 4
    objectid = 5
    string = 6
    bool = 7
    decimal128 = 8
    document = 9
    array = 10
    binary = 11
    code = 12


# Custom Extension Types.
# See https://arrow.apache.org/docs/python/extending_types.html#defining-extension-types-user-defined-types
# for details.


class BSONExtensionScalar(ExtensionScalar):
    def as_py(self):
        if self.value is None:
            return None
        return self._bson_class(self.value.as_py())


class ObjectIdScalar(BSONExtensionScalar):
    _bson_class = ObjectId


class ObjectIdType(ExtensionType):
    _type_marker = _BsonArrowTypes.objectid

    def __init__(self):
        super().__init__(binary(12), "pymongoarrow.objectid")

    def __reduce__(self):
        return ObjectIdType, ()

    def __arrow_ext_scalar_class__(self):
        return ObjectIdScalar

    def to_pandas_dtype(self):
        return PandasObjectId()

    def __arrow_ext_serialize__(self):
        return b""

    @classmethod
    def __arrow_ext_deserialize__(self, storage_type, serialized):
        return ObjectIdType()


class Decimal128Scalar(ExtensionScalar):
    def as_py(self):
        if self.value is None:
            return None
        return Decimal128.from_bid(self.value.as_py())


class Decimal128Type(ExtensionType):
    _type_marker = _BsonArrowTypes.decimal128

    def __init__(self):
        super().__init__(binary(16), "pymongoarrow.decimal128")

    def __reduce__(self):
        return Decimal128Type, ()

    def __arrow_ext_scalar_class__(self):
        return Decimal128Scalar

    def to_pandas_dtype(self):
        return PandasDecimal128()

    def __arrow_ext_serialize__(self):
        return b""

    @classmethod
    def __arrow_ext_deserialize__(self, storage_type, serialized):
        return Decimal128Type()


class BinaryScalar(ExtensionScalar):
    def as_py(self):
        value = self.value
        if value is None:
            return None
        return Binary(self.value.as_py(), self.type.subtype)


class BinaryType(ExtensionType):
    _type_marker = _BsonArrowTypes.binary

    def __init__(self, subtype):
        self._subtype = subtype
        super().__init__(binary(), "pymongoarrow.binary")

    @property
    def subtype(self):
        return self._subtype

    def __reduce__(self):
        return BinaryType, (self._subtype,)

    def __arrow_ext_scalar_class__(self):
        return BinaryScalar

    def to_pandas_dtype(self):
        return PandasBinary(self.subtype)

    def __arrow_ext_serialize__(self):
        return f"subtype={self.subtype}".encode()

    @classmethod
    def __arrow_ext_deserialize__(cls, storage_type, serialized):
        serialized = serialized.decode()
        assert serialized.startswith("subtype=")  # noqa: S101
        subtype = int(serialized.split("=")[1])
        return BinaryType(subtype)


class CodeScalar(BSONExtensionScalar):
    _bson_class = Code


class CodeType(ExtensionType):
    _type_marker = _BsonArrowTypes.code

    def __init__(self):
        super().__init__(string(), "pymongoarrow.code")

    def __reduce__(self):
        return CodeType, ()

    def __arrow_ext_scalar_class__(self):
        return CodeScalar

    def to_pandas_dtype(self):
        return PandasCode()

    def __arrow_ext_serialize__(self):
        return b""

    @classmethod
    def __arrow_ext_deserialize__(self, storage_type, serialized):
        return CodeType()


# Register all of the extension types.
for dtype in [ObjectIdType, CodeType, Decimal128Type]:
    pa.register_extension_type(dtype())
pa.register_extension_type(BinaryType(0))

# Internal Type Handling.


def _is_objectid(obj):
    type_marker = getattr(obj, "_type_marker", "")
    return type_marker == ObjectIdType._type_marker


def _is_decimal128(obj):
    type_marker = getattr(obj, "_type_marker", "")
    return type_marker == Decimal128Type._type_marker


def _is_binary(obj):
    type_marker = getattr(obj, "_type_marker", "")
    return type_marker == BinaryType._type_marker


def _is_code(obj):
    type_marker = getattr(obj, "_type_marker", "")
    return type_marker == CodeType._type_marker


_TYPE_NORMALIZER_FACTORY = {
    Int64: lambda _: int64(),
    float: lambda _: float64(),
    int: lambda _: int64(),
    # Note: we cannot infer a timezone form a raw datetime class,
    # if a timezone is preferred then a timestamp with tz information
    # must be used directly.
    datetime: lambda _: timestamp("ms"),
    ObjectId: lambda _: ObjectIdType(),
    Decimal128: lambda _: Decimal128Type(),
    str: lambda _: string(),
    bool: lambda _: bool_(),
    Binary: lambda subtype: BinaryType(subtype),
    Code: lambda _: CodeType(),
}


_TYPE_CHECKER_TO_NUMPY = {
    _atypes.is_int32: np.int32,
    _atypes.is_int64: np.int64,
    _atypes.is_float64: np.float64,
    _atypes.is_timestamp: "datetime64[ms]",
    _is_objectid: object,
    _atypes.is_string: np.str_,
    _atypes.is_boolean: np.bool_,
}


def get_numpy_type(type):
    for checker, comp_type in _TYPE_CHECKER_TO_NUMPY.items():
        if checker(type):
            return comp_type
    return None


_TYPE_CHECKER_TO_INTERNAL_TYPE = {
    _atypes.is_int32: _BsonArrowTypes.int32,
    _atypes.is_int64: _BsonArrowTypes.int64,
    _atypes.is_float64: _BsonArrowTypes.double,
    _atypes.is_timestamp: _BsonArrowTypes.datetime,
    _is_objectid: _BsonArrowTypes.objectid,
    _is_decimal128: _BsonArrowTypes.decimal128,
    _is_binary: _BsonArrowTypes.binary,
    _is_code: _BsonArrowTypes.code,
    _atypes.is_string: _BsonArrowTypes.string,
    _atypes.is_boolean: _BsonArrowTypes.bool,
    _atypes.is_struct: _BsonArrowTypes.document,
    _atypes.is_list: _BsonArrowTypes.array,
<<<<<<< HEAD
    _atypes.is_large_binary: _BsonArrowTypes.binary,
=======
>>>>>>> 7f4e2986
    _atypes.is_large_string: _BsonArrowTypes.string,
    _atypes.is_large_list: _BsonArrowTypes.array,
}


def _is_typeid_supported(typeid):
    return typeid in _TYPE_NORMALIZER_FACTORY


def _normalize_typeid(typeid, field_name):
    if isinstance(typeid, _ArrowDataType):
        return typeid
    if isinstance(typeid, dict):
        fields = []
        for sub_field_name, sub_typeid in typeid.items():
            fields.append((sub_field_name, _normalize_typeid(sub_typeid, sub_field_name)))
        return struct(fields)
    if isinstance(typeid, list):
        return list_(_normalize_typeid(type(typeid[0]), "0"))
    if _is_typeid_supported(typeid):
        normalizer = _TYPE_NORMALIZER_FACTORY[typeid]
        return normalizer(typeid)
    msg = f"Unsupported type identifier {typeid} for field {field_name}"
    raise ValueError(msg)


def _get_internal_typemap(typemap):
    internal_typemap = {}
    for fname, ftype in typemap.items():
        for checker, internal_id in _TYPE_CHECKER_TO_INTERNAL_TYPE.items():
            if checker(ftype):
                internal_typemap[fname] = internal_id
                break

        if fname not in internal_typemap:
            msg = f'Unsupported data type in schema for field "{fname}" of type "{ftype}"'
            raise ValueError(msg)

    return internal_typemap


def _in_type_map(t):
    if isinstance(t, np.dtype):
        try:
            t = pa.from_numpy_dtype(t)
        except pa.lib.ArrowNotImplementedError:
            return False
    return any(checker(t) for checker in _TYPE_CHECKER_TO_INTERNAL_TYPE)


def _validate_schema(schema):
    for i in schema:
        if not _in_type_map(i):
            msg = f'Unsupported data type "{i}" in schema'
            raise ValueError(msg)<|MERGE_RESOLUTION|>--- conflicted
+++ resolved
@@ -266,10 +266,6 @@
     _atypes.is_boolean: _BsonArrowTypes.bool,
     _atypes.is_struct: _BsonArrowTypes.document,
     _atypes.is_list: _BsonArrowTypes.array,
-<<<<<<< HEAD
-    _atypes.is_large_binary: _BsonArrowTypes.binary,
-=======
->>>>>>> 7f4e2986
     _atypes.is_large_string: _BsonArrowTypes.string,
     _atypes.is_large_list: _BsonArrowTypes.array,
 }
